--- conflicted
+++ resolved
@@ -84,7 +84,6 @@
       now.toDateString() !== prev.toDateString() && now.getHours() >= 6;
 
     if (todaysRisk.risk != riskLevel || isNewDay) {
-      console.log("update the file and send email");
       await fs.writeFile(
         riskPath,
         JSON.stringify(
@@ -110,7 +109,6 @@
         subject: "SPC Day 1 Outlook",
         html: emailContent, // Pass the generated HTML content here
       };
-<<<<<<< HEAD
 
       // Send email with Nodemailer
       transporter.sendMail(mailOptions, (error, info) => {
@@ -126,23 +124,6 @@
   }
 }
 
-=======
-
-      // Send email with Nodemailer
-      transporter.sendMail(mailOptions, (error, info) => {
-        if (error) {
-          console.log("Error sending severe weather email:", error);
-        } else {
-          console.log("Email sent:", info.response);
-        }
-      });
-    }
-  } catch (err) {
-    console.log("Failed to fetch SPC outlook:", err);
-  }
-}
-
->>>>>>> 927c0581
 //maybe use cape values that are described in mesoscale discussions to determine the potential for the day
 function calculateScore(alert) {
   const {
@@ -159,10 +140,6 @@
   const head = headline.toLowerCase();
   const eventLower = event.toLowerCase();
 
-<<<<<<< HEAD
-  // --- Special Flags from Text ---
-=======
->>>>>>> 927c0581
   const isTornadoWarning = eventLower.includes("tornado warning");
   const isPDS =
     desc.includes("particularly dangerous situation") ||
@@ -221,7 +198,6 @@
       if (speed >= 70) baseScore += 20;
       else if (speed >= 50) baseScore += 10;
     }
-<<<<<<< HEAD
 
     const onsetHour = onset ? new Date(onset).getHours() : null;
     if (onsetHour !== null && (onsetHour < 6 || onsetHour >= 20))
@@ -229,15 +205,6 @@
 
     if (bigCities.some((city) => desc.includes(city))) baseScore += 20;
 
-=======
-
-    const onsetHour = onset ? new Date(onset).getHours() : null;
-    if (onsetHour !== null && (onsetHour < 6 || onsetHour >= 20))
-      baseScore += 25;
-
-    if (bigCities.some((city) => desc.includes(city))) baseScore += 20;
-
->>>>>>> 927c0581
     if (sent) {
       const now = Date.now();
       const sentTime = new Date(sent).getTime();
@@ -287,67 +254,41 @@
       const description = alert.properties.description?.toLowerCase() || "";
 
       return (
-<<<<<<< HEAD
-        event.includes("tornado warning") ||
-        event.includes("severe thunderstorm warning") ||
-        description.includes("particularly dangerous situation") ||
-        description.includes("tornado emergency")
-      );
-    });
-
-    // Tornado-specific alerts (used for display)
-    const tornadoSpecificAlerts = data.features.filter((alert) => {
-      const event = alert.properties.event?.toLowerCase() || "";
-      const description = alert.properties.description?.toLowerCase() || "";
-
-      return (
-        event.includes("tornado warning") ||
-        description.includes("particularly dangerous situation") ||
-        description.includes("tornado emergency")
-=======
         event.toLowerCase().includes("tornado warning") ||
         event.toLowerCase().includes("severe thunderstorm warning") ||
         event.toLowerCase().includes("tornado watch")
       );
     });
 
-    // relevantAlerts.forEach(alert => {
-    //   if (alert.properties.description?.toLowerCase().includes() != "severe thunderstorm warning") {
-    //     console.log(alert);
-    //   }
-    // })
-
-    //test this to make sure we are properly getting pds?
-    relevantAlerts.forEach(alert => {
-      if (alert.properties.description.includes("PARTICULARLY DANGEROUS SITUATION")) {
-        console.log(alert);
-      }
-    })
-
     // Tornado-specific alerts (used for display)
     const tornadoSpecificAlerts = data.features.filter((alert) => {
       const event = alert.properties.event?.toLowerCase() || "";
 
-      return (
-        event.includes("tornado warning")
->>>>>>> 927c0581
-      );
+      return event.includes("tornado warning");
     });
 
     let score = 0;
     let torEAlerts = 0; //initializes everytime so we dont need to manually reset it
-<<<<<<< HEAD
-=======
 
     //FAKE TEST
     const fakeAlert = {
       id: "https://api.weather.gov/alerts/urn:oid:EXAMPLE.TORE",
       type: "Feature",
-      geometry: { type: "Polygon", coordinates: [[[0, 0], [0, 1], [1, 1], [1, 0]]] },
+      geometry: {
+        type: "Polygon",
+        coordinates: [
+          [
+            [0, 0],
+            [0, 1],
+            [1, 1],
+            [1, 0],
+          ],
+        ],
+      },
       properties: {
         "@id": "https://api.weather.gov/alerts/urn:oid:EXAMPLE.TORE",
         "@type": "wx:Alert",
-        id: "urn:oid:EXAMPLE.TORE",
+        id: "urn:oid:EXAMPLE.TOREv2",
         areaDesc: "Greene, MO; Christian, MO; Webster, MO",
         geocode: { SAME: [], UGC: [] },
         affectedZones: [],
@@ -376,36 +317,28 @@
         code: "IPAWSv1.0",
         language: "en-US",
         web: "https://www.weather.gov",
-        eventCode: {}
-      }
-    }
+        eventCode: {},
+      },
+    };
 
     // relevantAlerts.push(fakeAlert);
->>>>>>> 927c0581
 
     relevantAlerts.forEach((alert) => {
       score += calculateScore(alert);
       const event = alert.properties.event.toLowerCase();
-<<<<<<< HEAD
-
-      if (event.includes("tornado emergency")) {
-=======
       const desc = alert.properties.description.toLowerCase();
 
-      if (event.includes("tornado emergency") || desc.includes("tornado emergency")) {
-        console.log("TOR E DETECTED")
->>>>>>> 927c0581
+      if (
+        event.includes("tornado emergency") ||
+        desc.includes("tornado emergency")
+      ) {
         torEAlerts++;
 
         //logic that determines if torE alert has already been sent or not
         if (!isTorEActive) {
           console.log("Sending email for a Tornado Emergency...");
           // Generate the dynamic email content
-<<<<<<< HEAD
-          const emailContent = generateTorEEmailContent(event);
-=======
           const emailContent = generateTorEEmailContent(alert);
->>>>>>> 927c0581
 
           // Email options
           const mailOptions = {
@@ -660,44 +593,50 @@
 
   // Process alerts
   alerts.forEach((a) => {
-<<<<<<< HEAD
-    const description = a.properties.description?.toLowerCase() || "";
-
-    if (description.includes("particularly dangerous situation")) {
-      stats.pdsTornadoes.push({
-        date: a.properties.eventDate,
+    const description = a.properties.description.toLowerCase() || "";
+    const event = a.properties.event.toLowerCase() || "";
+
+    if (
+      description.includes("tornado emergency") ||
+      event.includes("tornado emergency")
+    ) {
+      let doesDuplicateExist = false;
+      stats.torETornadoes.forEach((torE) => {
+        if (torE.id === a.properties.id) {
+          doesDuplicateExist = true;
+          return;
+        }
+      });
+      if (doesDuplicateExist) return; // Exit if this alert is already recorded
+      stats.torETornadoes.push({
+        id: a.properties.id,
+        date: a.properties.sent,
+        location: a.properties.areaDesc,
         eventDetails: a.properties.description,
       });
-    }
-
-    if (description.includes("tornado emergency")) {
-      stats.torETornadoes.push({
-=======
-    const description = a.properties.description.toLowerCase() || "";
-    const event = a.properties.event.toLowerCase() || "";
-
-    if (description.includes("tornado emergency") || event.includes("tornado emergency")) {
-      stats.torETornadoes.push({
-        date: a.properties.eventDate,
+    } else if (
+      description.includes("particularly dangerous situation") ||
+      event.includes("particularly dangerous situation")
+    ) {
+      let doesDuplicateExist = false;
+      stats.pdsTornadoes.forEach((pds) => {
+        if (pds.id === a.properties.id) {
+          doesDuplicateExist = true;
+          return;
+        }
+      });
+      if (doesDuplicateExist) return; // Exit if this alert is already recorded
+      stats.pdsTornadoes.push({
+        id: a.properties.id,
+        date: a.properties.sent,
+        location: a.properties.areaDesc,
         eventDetails: a.properties.description,
       });
-    } else if (description.includes("particularly dangerous situation") || event.includes("particularly dangerous situation")) {
-      stats.pdsTornadoes.push({
->>>>>>> 927c0581
-        date: a.properties.eventDate,
-        eventDetails: a.properties.description,
-      });
     }
   });
 
-<<<<<<< HEAD
-=======
-  //left off here, we dont want to write the same event multiple times so lets see how to address it, maybe by ref
-  //the id that the nws assings alerts
-  //we also need to improve the front end logic to detect pds and tor e, thats still not working
-  // await fs.writeFile(dataPath, JSON.stringify(stats, null, 2)); // Pretty-print the JSON
-
->>>>>>> 927c0581
+  await fs.writeFile(dataPath, JSON.stringify(stats, null, 2)); // Pretty-print the JSON
+
   // Only send email if score beats record AND it's been over 1 hour since last record
   const now = Date.now();
   const lastRecordTime = new Date(stats.highestScoreEver.date).getTime();
@@ -784,7 +723,7 @@
     const file = await fs.readFile(riskPath, "utf-8");
 
     res.json({
-      outlook: JSON.parse(file)
+      outlook: JSON.parse(file),
     });
   } catch (err) {
     console.error("Error fetching outlook:", err);
